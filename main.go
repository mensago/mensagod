package main

import (
	"fmt"
	"log"
	"net"
	"os"
	"path/filepath"
	"regexp"
	"runtime"
	"strings"
	"time"

	"github.com/darkwyrm/b85"

	"github.com/darkwyrm/server/dbhandler"
	"github.com/google/uuid"
	_ "github.com/lib/pq"
	"github.com/spf13/viper"
)

// ServerLog is the global logging object
var ServerLog *log.Logger

// -------------------------------------------------------------------------------------------
// Types
// -------------------------------------------------------------------------------------------

// MaxCommandLength is the maximum number of bytes an Anselus command is permitted to be, including
// end-of-line terminator. Note that bulk transfers are not subject to this restriction -- just the
// initial command.
const MaxCommandLength = 1024

type loginStatus int

const (
	// Unauthenticated state
	loginNoSession loginStatus = iota
	// Client has requested a valid workspace. Awaiting password.
	loginAwaitingPassword
	// Client has submitted a valid password. Awaiting session ID.
	loginAwaitingSessionID
	// Client has successfully authenticated
	loginClientSession
)

type sessionState struct {
	PasswordFailures int
	Connection       net.Conn
	Tokens           []string
	LoginState       loginStatus
	IsTerminating    bool
	WID              string
	WorkspaceStatus  string
}

func (s sessionState) WriteClient(msg string) (n int, err error) {
	return s.Connection.Write([]byte(msg))
}

// -------------------------------------------------------------------------------------------
// Function Definitions
// -------------------------------------------------------------------------------------------

func setupConfig() *os.File {
	// IP and port to listen on
	viper.SetDefault("network.listen_ip", "127.0.0.1")
	viper.SetDefault("network.port", "2001")

	// Database config
	viper.SetDefault("database.engine", "postgresql")
	viper.SetDefault("database.ip", "127.0.0.1")
	viper.SetDefault("database.port", "5432")
	viper.SetDefault("database.name", "anselus")
	viper.SetDefault("database.user", "anselus")
	viper.SetDefault("database.password", "")

	// Location of workspace data, server log
	switch runtime.GOOS {
	case "js", "nacl":
		fmt.Println("Javascript and NaCl are not supported platforms for Anselus Server.")
		os.Exit(1)
	case "windows":
		programData, success := os.LookupEnv("ProgramData")
		if !success {
			programData = "C:\\ProgramData"
		}

		viper.SetDefault("global.workspace_dir", filepath.Join(programData, "anselus"))
		viper.Set("global.log_dir", filepath.Join(programData, "anselus-server"))
		viper.SetConfigName("serverconfig")
		viper.AddConfigPath(filepath.Join(programData, "anselus-server"))
	default:
		viper.SetDefault("global.workspace_dir", "/var/anselus/")
		viper.Set("global.log_dir", "/var/log/anselus-server/")
		viper.SetConfigName("serverconfig")
		viper.AddConfigPath("/etc/anselus-server/")
	}

	// Account registration modes
	// public - Outside registration requests.
	// network - registration is public, but restricted to a subnet or single IP address
	// moderated - A registration request is sent and a moderator must approve the account
	//			   prior to its creation
	// private - an account can be created only by an administrator -- outside requests will bounce
	viper.SetDefault("global.registration", "private")

	// Subnet(s) used for network registration. Defaults to private networks only.
	viper.SetDefault("global.registration_subnet", "192.168.0.0/24, 172.16.0.0/12, 10.0.0.0/8")
	viper.SetDefault("global.registration_subnet6", "fe80::/10")

	// Default user workspace quota in MiB. 0 = no quota
	viper.SetDefault("global.default_quota", 0)

	// Delay after an unsuccessful login
	viper.SetDefault("security.failure_delay_sec", 3)

	// Max number of login failures before the connection is closed
	viper.SetDefault("security.max_failures", 5)

	// Lockout time (in minutes) after max_failures exceeded
	viper.SetDefault("security.lockout_delay_min", 15)

	// Delay (in minutes) the number of minutes which must pass before another account registration
	// can be requested from the same IP address -- for preventing registration spam/DoS.
	viper.SetDefault("security.registration_delay_min", 15)

	// Is a matching session key required for a device to have access?
	viper.SetDefault("security.device_checking", "on")

	// Resource usage for password hashing
	viper.SetDefault("security.password_security", "normal")

	// Read the config file
	err := viper.ReadInConfig()
	if err != nil {
		fmt.Printf("Unable to locate config file. Exiting. Error: %s", err)
		os.Exit(1)
	}

	logLocation := filepath.Join(viper.GetString("global.log_dir"), "anselus-server.log")
	if _, err := os.Stat(viper.GetString("global.log_dir")); os.IsNotExist(err) {
		err = os.Mkdir(viper.GetString("global.log_dir"), 0600)
		if err != nil {
			panic(err)
		}
	}

	logHandle, err := os.OpenFile(logLocation, os.O_APPEND|os.O_CREATE|os.O_WRONLY, 0644)
	if err != nil {
		fmt.Printf("Unable to open log file %s. Aborting.\n", logLocation)
		fmt.Printf("Error: %s\n", err)
		os.Exit(1)
	}
	defer logHandle.Close()
	ServerLog = log.New(logHandle, "anselus-server:", log.LstdFlags)

	_, err = os.Stat(viper.GetString("global.workspace_dir"))
	if os.IsNotExist(err) {
		err = os.Mkdir(viper.GetString("global.workspace_dir"), 0600)
		if err != nil {
			panic(err)
		}
	}

	if viper.GetString("database.password") == "" {
		ServerLog.Println("Database password not set in config file. Exiting.")
		fmt.Println("Database password not set in config file. Exiting.")
		os.Exit(1)
	}

	switch viper.GetString("global.registration") {
	case "private", "public", "network", "moderated":
		// Do nothing. Legitimate values.
	default:
		ServerLog.Println("Invalid registration mode in config file. Exiting.")
		fmt.Printf("Invalid registration mode '%s'in config file. Exiting.\n",
			viper.GetString("global.registration"))
		os.Exit(1)
	}

	if viper.GetInt("global.default_quota") < 0 {
		viper.Set("global.default_quota", 0)
		ServerLog.Println("Negative quota value in config file. Assuming zero.")
		fmt.Println("Negative quota value in config file. Assuming zero.")
	}

	if viper.GetInt("security.failure_delay_sec") > 60 {
		viper.Set("security.failure_delay_sec", 60)
		ServerLog.Println("Limiting maximum failure delay to 60.")
		fmt.Println("Limiting maximum failure delay to 60.")
	}

	if viper.GetInt("security.max_failures") < 1 {
		viper.Set("security.max_failures", 1)
		ServerLog.Println("Invalid login failure maximum. Setting to 1.")
		fmt.Println("Invalid login failure maximum. Setting to 1.")
	} else if viper.GetInt("security.max_failures") > 10 {
		viper.Set("security.max_failures", 10)
		ServerLog.Println("Limiting login failure maximum to 10.")
		fmt.Println("Limiting login failure maximum to 10.")
	}

	if viper.GetInt("security.lockout_delay_min") < 0 {
		viper.Set("security.lockout_delay_min", 0)
		ServerLog.Println("Negative login failure lockout time. Setting to zero.")
		fmt.Println("Negative login failure lockout time. Setting to zero.")
	}

	if viper.GetInt("security.registration_delay_min") < 0 {
		viper.Set("security.registration_delay_min", 0)
		ServerLog.Println("Negative registration delay. Setting to zero.")
		fmt.Println("Negative registration delay. Setting to zero.")
	}

	devChecking := strings.ToLower(viper.GetString("security.device_checking"))
	if devChecking != "on" && devChecking != "off" {
		viper.Set("security.devChecking", "on")
		ServerLog.Println("Invalid device checking value. Exiting.")
		fmt.Println("Invalid device checking value. Exiting.")
		os.Exit(1)
	}

	return logHandle
}

func main() {
	logHandle := setupConfig()
	defer logHandle.Close()

	dbhandler.Connect(ServerLog)
	if !dbhandler.IsConnected() {
		fmt.Println("Unable to connect to database server. Quitting.")
		os.Exit(1)
	}
	defer dbhandler.Disconnect()

	listenString := viper.GetString("network.listen_ip") + ":" + viper.GetString("network.port")
	listener, err := net.Listen("tcp", listenString)
	if err != nil {
		fmt.Println("Error setting up listener: ", err.Error())
		os.Exit(1)
	} else {
		fmt.Println("Listening on " + listenString)
	}

	defer listener.Close()

	for {
		conn, err := listener.Accept()
		if err != nil {
			fmt.Println("Error accepting a connection: ", err.Error())
			os.Exit(1)
		}
		go connectionWorker(conn)
	}
}

func connectionWorker(conn net.Conn) {
	defer conn.Close()
	conn.SetReadDeadline(time.Now().Add(time.Minute * 30))
	conn.SetWriteDeadline(time.Now().Add(time.Minute * 10))

	buffer := make([]byte, MaxCommandLength)

	var session sessionState
	session.Connection = conn
	session.LoginState = loginNoSession

	pattern := regexp.MustCompile("\"[^\"]+\"|\"[^\"]+$|[\\S\\[\\]]+")

	session.WriteClient("Anselus v0.1\r\n200 OK\r\n")
	for {
		bytesRead, err := conn.Read(buffer)
		if err != nil {
			ne, ok := err.(*net.OpError)
			if ok && ne.Timeout() {
				session.IsTerminating = true
				break
			} else {
				if err.Error() != "EOF" {
					fmt.Println("Error reading from client: ", err.Error())
				}
				continue
			}
		}

		trimmedString := strings.TrimSpace(string(buffer[:bytesRead]))
		session.Tokens = pattern.FindAllString(trimmedString, -1)

		if len(session.Tokens) > 0 {
			if session.Tokens[0] == "QUIT" {
				break
			}
			processCommand(&session)
		}
		if session.IsTerminating {
			break
		}
		conn.SetReadDeadline(time.Now().Add(time.Minute * 30))
		conn.SetWriteDeadline(time.Now().Add(time.Minute * 10))
	}
}

func processCommand(session *sessionState) {
	switch session.Tokens[0] {
	/*
		Commands to Implement:
		COPY
		DELETE
		DELIVER
		DOWNLOAD
		GETREG
		GETUPDATES
		LIST
		MKDIR
		MOVE
		RESUME
		SELECT
		SEND
		SERVERID
		SERVERPWD
		SETADDR
		SETREG
		UNREGISTER
		UPLOAD
	*/
	case "DEVICE":
		commandDevice(session)
	case "EXISTS":
		commandExists(session)
	case "LOGIN":
		commandLogin(session)
	case "LOGOUT":
		commandLogout(session)
	case "NOOP":
		// Do nothing. Just resets the idle counter.
	case "PASSWORD":
		commandPassword(session)
	case "REGISTER":
		commandRegister(session)
	default:
		commandUnrecognized(session)
	}
}

func commandDevice(session *sessionState) {
	// Command syntax:
	// DEVICE <devid> <keytype> <key>

	if len(session.Tokens) != 4 || !dbhandler.ValidateUUID(session.Tokens[1]) ||
		session.LoginState != loginAwaitingSessionID {
		session.WriteClient("400 BAD REQUEST\r\n")
		return
	}

	// Check to see if this is a preregistered account that has yet to be logged into.
	// If it is, return 200 OK and the next session ID.
	var err error
	if session.WorkspaceStatus == "approved" {
		if !dbhandler.ValidateUUID(session.Tokens[1]) {
			session.WriteClient("400 BAD REQUEST\r\n")
			return
		}

		if session.Tokens[2] != "curve25519" {
			session.WriteClient("309 ENCRYPTION TYPE NOT SUPPORTED\r\n")
			return
		}

		dbhandler.AddDevice(session.WID, session.Tokens[1], session.Tokens[2], session.Tokens[3])
		err = dbhandler.SetWorkspaceStatus(session.WID, "active")
		if err != nil {
			session.WriteClient("300 INTERNAL SERVER ERROR\r\n")
			return
		}

		session.LoginState = loginClientSession
		session.WriteClient("200 OK\r\n")
		return
	}

	var success bool
	success, err = dbhandler.CheckDevice(session.WID, session.Tokens[1], session.Tokens[2],
		session.Tokens[3])
	if err != nil {
		session.WriteClient("400 BAD REQUEST\r\n")
		return
	}

	if !success {
		if strings.ToLower(viper.GetString("security.device_checking")) == "on" {
			// TODO: implement device checking:
			// 1) Check to see if there are multiple devices
			// 2) If there are multiple devices, push out an authorization message.
			// 3) Record the session ID in the table as a pending device.
			// 4) Return 101 PENDING and close the connection
			// 5) Upon receipt of authorization approval, update the device status in the database
			// 6) Upon receipt of denial, log the failure and apply a lockout to the IP
		} else {
			err = dbhandler.AddDevice(session.WID, session.Tokens[1],
				session.Tokens[2], session.Tokens[3])
			if err != nil {
				ServerLog.Printf("Internal server error. commandRegister.AddDevice. Error: %s\n", err)
				session.WriteClient("300 INTERNAL SERVER ERROR\r\n")
			}
			session.WriteClient("200 OK %s\r\n")
			session.LoginState = loginClientSession
		}
	} else {
		// The device is part of the workspace already, so now we issue undergo a challenge-response
		// to ensure that the device really is authorized and the key wasn't stolen by an impostor

		success, err = challengeDevice(session, session.Tokens[2], session.Tokens[3])
		if success {
			session.LoginState = loginClientSession
		} else {
			dbhandler.LogFailure("device", session.WID, session.Connection.RemoteAddr().String())
		}
	}
}

func commandExists(session *sessionState) {
	// Command syntax:
	// EXISTS <path>

	if session.LoginState != loginClientSession {
		session.WriteClient("401 UNAUTHORIZED\r\n")
		return
	}

	if len(session.Tokens) < 2 {
		session.WriteClient("400 BAD REQUEST\r\n")
		return
	}

	fsPath := filepath.Join(viper.GetString("global.workspace_dir"), session.WID,
		strings.Join(session.Tokens[1:], string(os.PathSeparator)))
	_, err := os.Stat(fsPath)
	if err != nil {
		if os.IsNotExist(err) {
			session.WriteClient("404 NOT FOUND\r\n")
		} else {
			session.WriteClient("300 INTERNAL SERVER ERROR\r\n")
		}
	} else {
		session.WriteClient("200 OK\r\n")
	}
}

func commandLogin(session *sessionState) {
	// Command syntax:
	// LOGIN PLAIN WORKSPACE_ID

	// PLAIN authentication is currently the only supported type, so a total of 3 tokens
	// are required for this command.
	if len(session.Tokens) != 3 || session.Tokens[1] != "PLAIN" || !dbhandler.ValidateUUID(session.Tokens[2]) ||
		session.LoginState != loginNoSession {
		session.WriteClient("400 BAD REQUEST\r\n")
		return
	}

	wid := session.Tokens[2]
	var exists bool
	exists, session.WorkspaceStatus = dbhandler.CheckWorkspace(wid)
	if exists {
		lockTime, err := dbhandler.CheckLockout("workspace", wid, session.Connection.RemoteAddr().String())
		if err != nil {
			panic(err)
		}

		if len(lockTime) > 0 {
			lockTime, err = dbhandler.CheckLockout("password", wid, session.Connection.RemoteAddr().String())
			if err != nil {
				panic(err)
			}
		}

		if len(lockTime) > 0 {
			// The only time that lockTime with be greater than 0 is if the account
			// is currently locked.
			session.WriteClient(strings.Join([]string{"407 UNAVAILABLE", lockTime, "\r\n"}, " "))
			return
		}

	} else {
		dbhandler.LogFailure("workspace", "", session.Connection.RemoteAddr().String())

		lockTime, err := dbhandler.CheckLockout("workspace", wid, session.Connection.RemoteAddr().String())
		if err != nil {
			panic(err)
		}

		// If lockTime is non-empty, it means that the client has exceeded the configured threshold.
		// At this point, the connection should be terminated. However, an empty lockTime
		// means that although there has been a failure, the count for this IP address is
		// still under the limit.
		if len(lockTime) > 0 {
			session.WriteClient(strings.Join([]string{"405 TERMINATED", lockTime, "\r\n"}, " "))
			session.IsTerminating = true
		} else {
			session.WriteClient("404 NOT FOUND\r\n")
		}
		return
	}

	switch session.WorkspaceStatus {
	case "disabled":
		session.WriteClient("411 ACCOUNT DISABLED\r\n")
		session.IsTerminating = true
	case "awaiting":
		session.WriteClient("101 PENDING\r\n")
		session.IsTerminating = true
	case "active", "approved":
		session.LoginState = loginAwaitingPassword
		session.WID = wid
		session.WriteClient("100 CONTINUE\r\n")
	}
}

func commandPassword(session *sessionState) {
	// Command syntax:
	// PASSWORD <pwhash>

	// This command takes a numeric hash of the user's password and compares it to what is submitted
	// by the user.
	if len(session.Tokens) != 2 || len(session.Tokens[1]) > 150 ||
		session.LoginState != loginAwaitingPassword {
		session.WriteClient("400 BAD REQUEST\r\n")
		return
	}

	match, err := dbhandler.CheckPassword(session.WID, session.Tokens[1])
	if err == nil {
		if match {
<<<<<<< HEAD
			if session.WorkspaceStatus == "approved" {
				// Handle pre-registered accounts
				devid := uuid.New().String()
				session.LoginState = loginAwaitingSessionID
				session.WriteClient(fmt.Sprintf("201 REGISTERED %s\r\n", devid))
			} else {
				// Regular account login
				session.LoginState = loginAwaitingSessionID
				session.WriteClient("100 CONTINUE\r\n")
			}
=======
			session.LoginState = loginAwaitingSessionID
			session.WriteClient("100 CONTINUE\r\n")
>>>>>>> 13fa2923
			return
		}

		dbhandler.LogFailure("password", session.WID, session.Connection.RemoteAddr().String())

		lockTime, err := dbhandler.CheckLockout("password", session.WID,
			session.Connection.RemoteAddr().String())
		if err != nil {
			panic(err)
		}

		// If lockTime is non-empty, it means that the client has exceeded the configured threshold.
		// At this point, the connection should be terminated. However, an empty lockTime
		// means that although there has been a failure, the count for this IP address is
		// still under the limit.
		if len(lockTime) > 0 {
			session.WriteClient(strings.Join([]string{"405 TERMINATED", lockTime, "\r\n"}, " "))
			session.IsTerminating = true
		} else {
			session.WriteClient("402 AUTHENTICATION FAILURE\r\n")

			var d time.Duration
			delayString := viper.GetString("security.failure_delay_sec") + "s"
			d, err = time.ParseDuration(delayString)
			if err != nil {
				ServerLog.Printf("Bad login failure delay string %s. Sleeping 3s.", delayString)
				fmt.Printf("Bad login failure delay string: %s. Sleeping 3s.", err)
				d, err = time.ParseDuration("3s")
			}
			time.Sleep(d)
		}
	} else {
		session.WriteClient("400 BAD REQUEST\r\n")
	}
}

func commandLogout(session *sessionState) {
	// command syntax:
	// LOGOUT
	session.WriteClient("200 OK\r\n")
	session.IsTerminating = true
}

func commandRegister(session *sessionState) {
	// command syntax:
<<<<<<< HEAD
	// REGISTER <WID> <passwordHash> keytype devkey
=======
	// REGISTER <WID> <passwordHash> <algorithm> <devkey>
>>>>>>> 13fa2923

	if len(session.Tokens) != 5 || !dbhandler.ValidateUUID(session.Tokens[1]) {
		session.WriteClient("400 BAD REQUEST\r\n")
		return
	}

	regType := strings.ToLower(viper.GetString("global.registration"))
	if regType == "private" {
<<<<<<< HEAD
		session.WriteClient("304 REGISTRATION CLOSED\r\n")
		return
=======
		// If registration is set to private, registration must be done from the server itself.
		if session.Connection.RemoteAddr() != session.Connection.LocalAddr() {
			session.WriteClient("304 REGISTRATION CLOSED\r\n")
			return
		}
>>>>>>> 13fa2923
	}

	success, _ := dbhandler.CheckWorkspace(session.Tokens[1])
	if success {
		session.WriteClient("408 RESOURCE EXISTS\r\n")
		return
	}

	// TODO: Check number of recent registration requests from this IP

	var workspaceStatus string
	switch regType {
	case "network":
		// TODO: Check that remote address is within permitted subnet
		session.WriteClient("301 NOT IMPLEMENTED\r\n")
		return
	case "moderated":
		workspaceStatus = "pending"
	default:
		workspaceStatus = "active"
	}

	// Just some basic sanity checks on the password hash.
	if len(session.Tokens[2]) < 8 || len(session.Tokens[2]) > 120 {
		session.WriteClient("400 BAD REQUEST\r\n")
		return
	}

<<<<<<< HEAD
	// Currently only curve25519 is supported
	if session.Tokens[3] != "curve25519" {
		session.WriteClient("309 ENCRYPTION TYPE NOT SUPPORTED\r\n")
	}

	err := dbhandler.AddWorkspace(session.Tokens[1], session.Tokens[2], workspaceStatus)
=======
	if session.Tokens[3] != "curve25519" {
		session.WriteClient("309 ENCRYPTION TYPE NOT SUPPORTED\r\n")
		return
	}

	// An encryption key can be basically anything for validation purposes, but we can at least
	// make sure that the encoding is valid.
	_, err := b85.Decode(session.Tokens[4])
	if err != nil {
		session.WriteClient("400 BAD REQUEST\r\n")
		return
	}

	err = dbhandler.AddWorkspace(session.Tokens[1], session.Tokens[2], workspaceStatus)
>>>>>>> 13fa2923
	if err != nil {
		ServerLog.Printf("Internal server error. commandRegister.AddWorkspace. Error: %s\n", err)
		session.WriteClient("300 INTERNAL SERVER ERROR\r\n")
	}

<<<<<<< HEAD
	// For network and public registration, we create a device ID for the first device to use.
	devid := uuid.New().String()
	switch regType {
	case "moderated":
		session.WriteClient(fmt.Sprintf("101 PENDING %s\r\n", devid))
		return
	case "network", "public":
		err = dbhandler.AddDevice(session.Tokens[1], devid, session.Tokens[3], session.Tokens[4])
		if err != nil {
			ServerLog.Printf("Internal server error. commandRegister.AddDevice. Error: %s\n", err)
			session.WriteClient("300 INTERNAL SERVER ERROR\r\n")
		}
		session.WriteClient(fmt.Sprintf("200 OK %s\r\n", devid))
		return
=======
	devid := uuid.New().String()
	err = dbhandler.AddDevice(session.Tokens[1], devid, session.Tokens[3], session.Tokens[4])
	if err != nil {
		ServerLog.Printf("Internal server error. commandRegister.AddDevice. Error: %s\n", err)
		session.WriteClient("300 INTERNAL SERVER ERROR\r\n")
	}

	if regType == "moderated" {
		session.WriteClient("101 PENDING")
	} else {
		session.WriteClient(fmt.Sprintf("200 OK %s\r\n", devid))
>>>>>>> 13fa2923
	}
}

func commandUnrecognized(session *sessionState) {
	// command used when not recognized
	session.WriteClient("400 BAD REQUEST\r\n")
}

func challengeDevice(session *sessionState, keytype string, devkey string) (bool, error) {
	if keytype != "curve25519" {
		session.WriteClient("309 ENCRYPTION TYPE NOT SUPPORTED\r\n")
		return false, nil
	}

	// TODO: Implement the challenge-response authentication
	// 1) Generate a 32-byte random string of bytes
	// 2) Encode string in base85
	// 3) Encrypt said string, encode in base85, and return it as part of 100 CONTINUE response
	// 4) Wait for response from client and compare response to original base85 string
	// 5) If strings don't match, respond to client with 402 Authentication Failure and return false
	// 6) If strings match respond to client with 200 OK and return true/nil
	return true, nil
}<|MERGE_RESOLUTION|>--- conflicted
+++ resolved
@@ -533,21 +533,8 @@
 	match, err := dbhandler.CheckPassword(session.WID, session.Tokens[1])
 	if err == nil {
 		if match {
-<<<<<<< HEAD
-			if session.WorkspaceStatus == "approved" {
-				// Handle pre-registered accounts
-				devid := uuid.New().String()
-				session.LoginState = loginAwaitingSessionID
-				session.WriteClient(fmt.Sprintf("201 REGISTERED %s\r\n", devid))
-			} else {
-				// Regular account login
-				session.LoginState = loginAwaitingSessionID
-				session.WriteClient("100 CONTINUE\r\n")
-			}
-=======
 			session.LoginState = loginAwaitingSessionID
 			session.WriteClient("100 CONTINUE\r\n")
->>>>>>> 13fa2923
 			return
 		}
 
@@ -593,11 +580,7 @@
 
 func commandRegister(session *sessionState) {
 	// command syntax:
-<<<<<<< HEAD
-	// REGISTER <WID> <passwordHash> keytype devkey
-=======
 	// REGISTER <WID> <passwordHash> <algorithm> <devkey>
->>>>>>> 13fa2923
 
 	if len(session.Tokens) != 5 || !dbhandler.ValidateUUID(session.Tokens[1]) {
 		session.WriteClient("400 BAD REQUEST\r\n")
@@ -606,16 +589,11 @@
 
 	regType := strings.ToLower(viper.GetString("global.registration"))
 	if regType == "private" {
-<<<<<<< HEAD
-		session.WriteClient("304 REGISTRATION CLOSED\r\n")
-		return
-=======
 		// If registration is set to private, registration must be done from the server itself.
 		if session.Connection.RemoteAddr() != session.Connection.LocalAddr() {
 			session.WriteClient("304 REGISTRATION CLOSED\r\n")
 			return
 		}
->>>>>>> 13fa2923
 	}
 
 	success, _ := dbhandler.CheckWorkspace(session.Tokens[1])
@@ -644,14 +622,6 @@
 		return
 	}
 
-<<<<<<< HEAD
-	// Currently only curve25519 is supported
-	if session.Tokens[3] != "curve25519" {
-		session.WriteClient("309 ENCRYPTION TYPE NOT SUPPORTED\r\n")
-	}
-
-	err := dbhandler.AddWorkspace(session.Tokens[1], session.Tokens[2], workspaceStatus)
-=======
 	if session.Tokens[3] != "curve25519" {
 		session.WriteClient("309 ENCRYPTION TYPE NOT SUPPORTED\r\n")
 		return
@@ -666,28 +636,11 @@
 	}
 
 	err = dbhandler.AddWorkspace(session.Tokens[1], session.Tokens[2], workspaceStatus)
->>>>>>> 13fa2923
 	if err != nil {
 		ServerLog.Printf("Internal server error. commandRegister.AddWorkspace. Error: %s\n", err)
 		session.WriteClient("300 INTERNAL SERVER ERROR\r\n")
 	}
 
-<<<<<<< HEAD
-	// For network and public registration, we create a device ID for the first device to use.
-	devid := uuid.New().String()
-	switch regType {
-	case "moderated":
-		session.WriteClient(fmt.Sprintf("101 PENDING %s\r\n", devid))
-		return
-	case "network", "public":
-		err = dbhandler.AddDevice(session.Tokens[1], devid, session.Tokens[3], session.Tokens[4])
-		if err != nil {
-			ServerLog.Printf("Internal server error. commandRegister.AddDevice. Error: %s\n", err)
-			session.WriteClient("300 INTERNAL SERVER ERROR\r\n")
-		}
-		session.WriteClient(fmt.Sprintf("200 OK %s\r\n", devid))
-		return
-=======
 	devid := uuid.New().String()
 	err = dbhandler.AddDevice(session.Tokens[1], devid, session.Tokens[3], session.Tokens[4])
 	if err != nil {
@@ -699,7 +652,6 @@
 		session.WriteClient("101 PENDING")
 	} else {
 		session.WriteClient(fmt.Sprintf("200 OK %s\r\n", devid))
->>>>>>> 13fa2923
 	}
 }
 
