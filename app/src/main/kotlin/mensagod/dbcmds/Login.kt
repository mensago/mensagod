--- conflicted
+++ resolved
@@ -118,19 +118,12 @@
         return EmptyDataException("registration code hash may not be empty")
 
     if (userID != null) {
-<<<<<<< HEAD
-        if (resolveUserID(db, userID).getOrThrow() != null)
-            throw ResourceExistsException("User-ID $userID already exists")
-        if (resolveWID(db, wid) != null)
-            throw ResourceExistsException("Workspcae-ID $wid already exists")
-=======
         val resolvedWID = resolveUserID(db, userID).getOrElse { return it }
         if (resolvedWID != null)
             return ResourceExistsException("User-ID $userID already exists")
         val resolvedWAddr = resolveWID(db, wid).getOrElse { return it }
         if (resolvedWAddr != null)
             return ResourceExistsException("Workspcae-ID $wid already exists")
->>>>>>> 787c3b18
 
         return db.execute("""INSERT INTO prereg(wid, uid, domain, regcode) VALUES(?,?,?,?)""",
             wid, userID, domain, reghash).exceptionOrNull()
